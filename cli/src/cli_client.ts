#!/usr/bin/env node
import { CloudClient } from './lib';
import cliConfig, {
  CloudConfig,
  getAndValidateAuthToken,
  positionals,
} from './cli_config';
import { debugMessage, logMessage } from './utils';
import path from 'path';
import process from 'process';
import fs from 'fs';
import { Page } from './resources/page';
import readline from 'readline';
import { rm } from 'node:fs/promises';
import { CloudServer } from './resources/server';
import {
  API_COMMANDS,
  CLI_RESOURCES,
  COMMAND_ENUMS,
  PAGES_COMMANDS,
  SERVERS_COMMANDS,
  SUBSCRIPTION_COMMAND,
} from './constants';

import helpDictionary from './cli_help';
import {
  SUBSCRIPTION_TYPE,
  SUBSCRIPTION_TYPE_STRING_MAPPING,
} from './resources/subscriptions';
import { UpdateDataWleApi, WleApi } from './resources/api';

const readLineInterface = readline.createInterface({
  input: process.stdin,
  output: process.stdout,
});

getAndValidateAuthToken(cliConfig);

interface ResourceCommandAndArguments {
  resource: CLI_RESOURCES;
  arguments?: string[];
  command: COMMAND_ENUMS;
}

const checkAndGetCommandArgs = (): ResourceCommandAndArguments => {
  const resource = positionals[0];
  const command = positionals[1];
  const remainingArguments = positionals.splice(2, positionals.length);
  if (!resource) {
    logMessage(
      `Please provide a resource after 'wl-cloud', possible options are ${Object.values(
        CLI_RESOURCES
      )} for help use wl-cloud <resource> <command> --help`
    );
    process.exit(1);
  }
  if (!Object.values(CLI_RESOURCES).includes(resource as CLI_RESOURCES)) {
    logMessage(
      `Provided resource ${resource} is unknown, available resources: ${Object.values(
        CLI_RESOURCES
      )} for help use wl-cloud <resource> --help or wl-cloud <resource> <command> --help`
    );
    process.exit(1);
  } else {
    if (
      resource === CLI_RESOURCES.PAGE &&
      !Object.values(PAGES_COMMANDS).includes(command as PAGES_COMMANDS)
    ) {
      logMessage(
        `Provided command ${command} is unknown, available commands: ${Object.values(
          PAGES_COMMANDS
        )} for help use wl-cloud <resource> <command> --help`
      );
      process.exit(1);
    }

    if (
      resource === CLI_RESOURCES.SERVER &&
      !Object.values(SERVERS_COMMANDS).includes(command as SERVERS_COMMANDS)
    ) {
      logMessage(
        `Provided command ${command} is unknown, available commands: ${Object.values(
          SERVERS_COMMANDS
        )} for help use wl-cloud <resource> <command> --help`
      );
      process.exit(1);
    }

    return {
      resource: resource as CLI_RESOURCES,
      arguments: remainingArguments,
      command: command as COMMAND_ENUMS,
    };
  }
};

const checkAndGetAccessType = (config: CloudConfig) => {
  let isPublic = false;
  if (config.PAGE_ACCESS) {
    logMessage('Found access argument', config.PAGE_ACCESS);
    if (config.PAGE_ACCESS === 'public') {
      isPublic = true;
    } else if (config.PAGE_ACCESS === 'unlisted') {
      isPublic = false;
    } else {
      logMessage(
        'Unknown access parameter provided ',
        config.PAGE_ACCESS,
        ' possible options are "public" | "unlisted"'
      );
      throw new Error('Unknown access parameter provided');
    }
  }
  return isPublic;
};

/**
 * For creation of a project, a project name and project location
 * explicitly needs to be provided either via command arguments or via env vars.
 *
 * Config location is not read, instead we will only write to the specified
 * location if any provided upon creating the project.
 * @param args
 * @param config
 */
const validateAndGetCreateArgs = (
  args: string[],
  config: CloudConfig
): {
  projectName: string;
  projectLocation: string;
  isPublic: boolean;
  withThreads: boolean;
} => {
  if (args.length < 1) {
    logMessage(
      'Number of arguments does not match, command expects at least 1 arguments,' +
        ' the project name and optional project location, ' +
        'the project location can be relative or absolute.\n' +
        ' Example usage: "wle-cloud pages create my-project-name --access unlisted --noThreads'
    );
    throw new Error('Failed to process command');
  }
  return {
    projectName: args[0],
    projectLocation: args[1] ?? './deploy',
    isPublic: checkAndGetAccessType(config),
    // if no threads is true, withThreads is false
    withThreads: !config.PAGE_NO_THREADS,
  };
};

/**
 * For project update or delete, projectName and location can either be provided via
 * command line or via a config file.
 *
 * The priority of config values, if the upper exists, values below are ignored:
 *
 * 1. Config under --config or PROJECT_CONFIG_LOCATION
 * 2. Config under $WORK_DIR/deployment.json
 * 3. Arguments after command e.g wle-cloud projects create project-name-123456 ./deploy
 *
 * THe config file will be overwritten on any changes of the project.
 * @param args
 * @param config
 */
const validateAndGetUpdateArgs = (
  args: string[],
  config: CloudConfig
): {
  projectName: string;
  projectLocation: string;
  isPublic: boolean;
  withThreads: boolean;
} => {
  let projectConfig;
  const projectConfigLocation = config.PAGE_CONFIG_LOCATION
    ? path.join(config.PAGE_CONFIG_LOCATION)
    : path.join(process.cwd(), 'deployment.json');
  try {
    projectConfig = fs.readFileSync(projectConfigLocation, {
      encoding: 'utf-8',
    });
    projectConfig = JSON.parse(projectConfig);
  } catch (err) {
    logMessage(
      'Could not find deployment file or file corrupt, using cmd args instead',
      projectConfig
    );
  }
  if (projectConfig) {
    if (projectConfig.projectName && projectConfig.projectLocation) {
      if (config.PAGE_ACCESS) {
        // only overwrite access type from config if access argument is provided
        projectConfig.isPublic = checkAndGetAccessType(config);
      } else {
        projectConfig.isPublic = projectConfig.accessType === 'public';
      }
      // update withThreads if changed
      projectConfig.withThreads = !config.PAGE_NO_THREADS;
      logMessage('Found deployment config to use', projectConfig);
      return projectConfig;
    }
    logMessage(
      'Project file not valid, please delete and provide project name and project directory to recreate a new deployment file'
    );
    throw new Error('Malformed project file');
  }
  return validateAndGetCreateArgs(args, config);
};

const deleteDeploymentConfig = (config: CloudConfig) => {
  const projectConfigLocation = config.PAGE_CONFIG_LOCATION
    ? path.join(config.PAGE_CONFIG_LOCATION)
    : path.join(process.cwd(), 'deployment.json');
  return rm(projectConfigLocation, {
    recursive: true,
    force: true,
  });
};

const saveDeploymentConfig = (
  projectLocation: string,
  uploadProjectResponse: Page,
  config: CloudConfig
) => {
  const projectConfigLocation = config.PAGE_CONFIG_LOCATION
    ? path.join(config.PAGE_CONFIG_LOCATION)
    : path.join(process.cwd(), 'deployment.json');

  logMessage('updating projectConfig... ', projectConfigLocation);
  const projectConfigPath = path.parse(projectConfigLocation);
  if (projectConfigPath.dir && !fs.existsSync(projectConfigPath.dir)) {
    fs.mkdirSync(projectConfigPath.dir, { recursive: true });
    logMessage('creating project config dir...', projectConfigPath.dir);
  }
  fs.writeFileSync(
    projectConfigLocation,
    JSON.stringify({ projectLocation, ...uploadProjectResponse })
  );
};

const evalCommandArgs = async (command: ResourceCommandAndArguments) => {
  // arguments is everything after the
  const commandArguments = command.arguments as string[];
  const commandVerb = command.command;
  const resource = command.resource;
  if (cliConfig.HELP) {
    if (commandVerb) {
      logMessage(helpDictionary[resource][commandVerb]);
    } else {
      logMessage(helpDictionary[resource]);
    }
    process.exit(0);
  }
  const client = new CloudClient(cliConfig, resource);
  await client.validateAuthToken();
  debugMessage('Found command', command);

  switch (resource) {
    case CLI_RESOURCES.SERVER:
      const [serverName] = commandArguments;

      if (!serverName) {
        throw new Error('Please provide a valid server name');
      }
      if (
        !serverName.match(
          /^[a-z0-9]([-a-z0-9]*[a-z0-9])?(.[a-z0-9]([-a-z0-9]*[a-z0-9])?)*$/gm
        )
      ) {
        throw new Error(
          'Name can only contain numbers and lowercase characters'
        );
      }
      switch (commandVerb) {
        case SERVERS_COMMANDS.GET:
          const loadedServer = await client.server?.get({
            serverName,
          });
          logMessage('Loaded server', loadedServer);
          break;
        case SERVERS_COMMANDS.CREATE:
          logMessage('Creating a new server...', serverName);
          const server = await client.server?.create({
            serverName,
            hrtfEnabled: cliConfig.HRTF,
            isDevelop: cliConfig.DEVELOP,
          });
          logMessage('Created new server', server);
          break;
        case SERVERS_COMMANDS.START:
          await client.server?.start(serverName);
          break;
        case SERVERS_COMMANDS.DELETE:
          await client.server?.delete(serverName);
          break;
        case SERVERS_COMMANDS.DEBUG:
          try {
            const result = await client.server?.debug(serverName);
            logMessage('WS connection closed with', result);
          } catch (err) {
            logMessage('WS connection failed:', err);
            process.exit(1);
          }
          break;
        case SERVERS_COMMANDS.LIST:
          const servers = await client.server?.list();
          logMessage('Found servers');
          console.log(
            `SERVER_NAME - PACKAGE_NAME - CLI_ENABLED - HRTF_ENABLED`
          );
          servers?.map((server: CloudServer) =>
            console.log(
              `${server.serverName} - ${server.packageName} - ${server.cli} - ${server.hrtfAudio}`
            )
          );
          break;
        case SERVERS_COMMANDS.UPDATE:
          await client.server?.update(serverName);
          break;
      }
      break;
    case CLI_RESOURCES.PAGE:
      const [pageName, apiName, apiPath] = commandArguments;
      switch (commandVerb) {
        case PAGES_COMMANDS.GET:
          const getProjectSettings = validateAndGetUpdateArgs(
            commandArguments,
            cliConfig
          );
          const getProjectResponse = await client.page?.get(
            getProjectSettings.projectName
          );
          logMessage('Found project');
          logMessage(getProjectResponse);
          break;
        case PAGES_COMMANDS.CREATE:
          const createProjectSettings = validateAndGetCreateArgs(
            commandArguments,
            cliConfig
          );
          const createProjectResponse = await client.page?.create(
            createProjectSettings.projectLocation,
            createProjectSettings.projectName,
            createProjectSettings.isPublic,
            createProjectSettings.withThreads
          );
          saveDeploymentConfig(
            createProjectSettings.projectLocation,
            createProjectResponse as Page,
            cliConfig
          );
          logMessage(
            `Project files successfully uploaded and the domain has been created.`
          );
          logMessage(createProjectResponse);
          break;
        case PAGES_COMMANDS.DELETE:
          const projectName = commandArguments[0];

          const toDelete =
            cliConfig.FORCE ||
            (await new Promise((resolve) => {
              readLineInterface.question(
                'Are you sure that you want to delete the project with the full name ' +
                  projectName +
                  '?\n Please confirm by re-typing the projects name and submit with pressing enter:\n',
                async (projectName) => {
                  if (
                    projectName !== projectName.replace(/(\r\n|\n|\r)/gm, '')
                  ) {
                    return resolve(false);
                  } else {
                    return resolve(true);
                  }
                }
              );
            }));

          if (!toDelete) {
            console.log(projectName);
            console.log('Project name mismatch, exiting');
            process.exit(1);
          }

          await client.page?.delete(projectName);
          await deleteDeploymentConfig(cliConfig);

          logMessage(
            `Successfully deleted domain and files for ${projectName}`
          );

          break;
        case PAGES_COMMANDS.UPDATE:
          const updateProjectSettings = validateAndGetUpdateArgs(
            commandArguments,
            cliConfig
          );
          const updateProjectResponse = await client.page?.update(
            updateProjectSettings.projectLocation,
            updateProjectSettings.projectName,
            updateProjectSettings.isPublic,
            updateProjectSettings.withThreads
          );

          if (!cliConfig.SKIP_CONFIG_UPDATE) {
            saveDeploymentConfig(
              updateProjectSettings.projectLocation,
              updateProjectResponse as Page,
              cliConfig
            );
          }

          break;
        case PAGES_COMMANDS.LIST:
          const pages = await client.page?.list();
          logMessage('found projects');
          pages?.map((page: Page) =>
            console.log(
              `${page.projectName} - ${page.accessType} - ${page.projectDomain} - ${page.fullProjectUrl}`
            )
          );
          break;
        case PAGES_COMMANDS.ADD_API:
          if (!pageName) {
            throw Error(
              'no page name provided as third argument, wl-cloud page add-api <pagename> <apiname> <apipath>'
            );
          }
          if (!apiName) {
            throw Error(
              'no apiName provided as fourth argument, wl-cloud page add-api <pagename> <apiname> <apipath>'
            );
          }
          if (!apiPath) {
            throw Error(
              'no apiPath provided as fifth argument, wl-cloud page add-api <pagename> <apiname> <apipath>'
            );
          }
          const validPath = /^[a-z](([a-z]|\d)-?([a-z]|\d)?){0,20}[a-z]/gm.test(
            apiPath
          );
          if (!validPath) {
            throw new Error(
              'api path can ony be /^[a-z](([a-z]|\\d)-?([a-z]|\\d)?){0,20}[a-z]'
            );
          }
          logMessage('adding api routing', pageName, apiName, apiPath);
          const intialPageState = await client.page?.get(pageName);
          if (!intialPageState) {
            throw new Error('could not find desired page');
          }
          if (intialPageState.apiNames) {
            intialPageState.apiNames.push(apiName);
            intialPageState.apiPaths.push(apiPath);
          } else {
            intialPageState.apiNames = [apiName];
            intialPageState.apiPaths = [apiPath];
          }

          const newState = await client.page?.modifyApis(intialPageState);
          logMessage('added new api routing to page', newState);
          break;
        case PAGES_COMMANDS.DELETE_API:
          if (!pageName) {
            throw Error(
              'no page name provided as third argument, wl-cloud page delete-api <pagename> <apiname> <apipath>'
            );
          }
          if (!apiName) {
            throw Error(
              'no apiName provided as fourth argument, wl-cloud page delete-api <pagename> <apiname> <apipath>'
            );
          }
          const intialPageState2 = await client.page?.get(pageName);
          if (!intialPageState2) {
            throw new Error('could not find desired page');
          }
          if (intialPageState2.apiNames) {
            const existingApi = intialPageState2.apiNames.indexOf(apiName);
            if (existingApi > -1) {
              intialPageState2.apiNames.splice(existingApi, 1);
              intialPageState2.apiPaths.splice(existingApi, 1);
            } else {
              logMessage(
                'Nothing to do, page does not contain any apis linked'
              );
              break;
            }
          } else {
            logMessage('Nothing to do, page does not contain any apis linked');
            break;
          }
          const newState2 = await client.page?.modifyApis(intialPageState2);
          logMessage('removed apiRouting from API', newState2);
          break;
      }
      break;
    case CLI_RESOURCES.SUBSCRIPTION:
      switch (commandVerb) {
        case SUBSCRIPTION_COMMAND.LIST:
          const subs = await client.subscription?.list();
          const foundSubs = subs?.map((sub) => ({
            ...sub,
            type: SUBSCRIPTION_TYPE_STRING_MAPPING[sub.type],
          }));
          logMessage('Found subscriptions:', foundSubs);
          break;
      }
      break;
    case CLI_RESOURCES.API:
      const [apiName2, port, image, envVars, dockerConfigBase64] =
        commandArguments;
      switch (commandVerb) {
        case API_COMMANDS.LIST:
          const foundApis = await client.api?.list();
          logMessage(
            'Found apis:',
            foundApis?.map((api) => ({
              ...api,
              env: JSON.stringify(api.env),
            }))
          );
          break;
        case API_COMMANDS.GET:
          const foundApi = await client.api?.get(apiName2);
          logMessage('Found api:', foundApi);
          break;
        case API_COMMANDS.CREATE:
          if (!apiName2) {
            throw new Error(
              'please provide apiName: wl-cloud api create <apiname> <apiport> <image>  <envVars-optional> <docvkerConfigBase64-optional>'
            );
          }
          if (!port) {
            throw new Error(
              'please provide port: wl-cloud api create <apiname> <apiport> <image>  <envVars-optional> <docvkerConfigBase64-optional>'
            );
          }
          if (!image) {
            throw new Error(
              'please provide image: wl-cloud api create <apiname> <apiport> <image>  <envVars-optional> <docvkerConfigBase64-optional>'
            );
          }

          const actualEnvVars = envVars.includes('=') ? envVars : '';
          const envVarsParsed: { [k: string]: string } = {};
          if (actualEnvVars) {
            actualEnvVars.split(',').forEach((envVar) => {
              const [key, value] = envVar.split('=');
              envVarsParsed[key] = value;
            });
          }
          const createdApi = await client.api?.create({
            name: apiName2,
            port: Number(port),
<<<<<<< HEAD
            dockerConfigBase64: envVars.includes('=')
              ? dockerConfigBase64 || ''
              : envVars || '',
=======
            dockerConfigBase64: envVars.includes('=') ? dockerConfigBase64 ||'' : envVars || '',
>>>>>>> 3e37d35d
            env: envVarsParsed,
            image,
          });
          logMessage('created new api deployment', createdApi);
          break;
        case API_COMMANDS.DELETE:
          if (!apiName2) {
            throw new Error(
              'please provide apiName: wl-cloud api delete <apiname> <apiport> <image> <docvkerConfigBase64> envVar1=Value,envVar2=value2'
            );
          }
          await client.api?.delete(apiName2);
          logMessage('deleted existing api deployment', apiName2);
          break;
        case API_COMMANDS.UPDATE:
          const [apiName3, key, value] = commandArguments;

          const validKeys = ['env', 'port', 'image', 'dockerConfigBase64'];

          let actualValue;
          switch (key) {
            case 'env':
              if (value && value.includes('=')) {
                const envVarsParsed: { [k: string]: string } = {};
                value.split(',').forEach((envVar) => {
                  const [envKey, envValue] = envVar.split('=');
                  envVarsParsed[envKey] = envValue;
                });
                actualValue = envVarsParsed;
              } else if (!value) {
                actualValue = {};
                logMessage('No env vars provided, removing existing one.');
              } else {
                throw new Error(
                  `Provided env vars are invalid, expected format is key1=value1,key2=value2...`
                );
              }
              break;
            case 'port':
              if (!value) {
                throw new Error(
                  `Provided port is empty, expected port value is a number between 1-65535`
                );
              }
              try {
                const portNumber = parseInt(value, 10);
                if (portNumber < 1 && portNumber > 65535) {
                  throw Error('invalid port value');
                }
                actualValue = portNumber;
              } catch (error) {
                throw new Error(
                  `Provided port is not valid, expected port value is a number between 1-65535`
                );
              }
              break;
            case 'image':
              if (!value) {
                throw new Error(`Provided image name is empty, cannot proceed`);
              }
              actualValue = value;
              break;
            case 'dockerConfig64':
              if (!value) {
                throw new Error(
                  `Provided dockerConfig64 name is empty, cannot proceed`
                );
              }
              actualValue = value;
              break;
            default:
              throw new Error(
                `key {${key}} is not known, possible keys for changing their values: ${validKeys}`
              );
          }
          const updateData = {
            name: apiName3,
          };
          // @ts-ignore
          updateData[key] = actualValue;
          console.log(commandArguments, updateData);
          const updatedApi = await client.api?.update(updateData);
          logMessage('updated new api deployment', updatedApi);
          break;
      }
      break;
  }
  process.exit(0);
};

const command = checkAndGetCommandArgs();

const evalCommandWrapped = async (promise: Promise<void>) => {
  try {
    await promise;
  } catch (error) {
    logMessage('Error:', (error as Error).message);
    await new Promise((resolve) => setTimeout(resolve, 400));
    throw error;
  }
};

// do this so we can actually test outcome in our cli tests

export default evalCommandWrapped(evalCommandArgs(command));<|MERGE_RESOLUTION|>--- conflicted
+++ resolved
@@ -555,13 +555,10 @@
           const createdApi = await client.api?.create({
             name: apiName2,
             port: Number(port),
-<<<<<<< HEAD
+
             dockerConfigBase64: envVars.includes('=')
               ? dockerConfigBase64 || ''
               : envVars || '',
-=======
-            dockerConfigBase64: envVars.includes('=') ? dockerConfigBase64 ||'' : envVars || '',
->>>>>>> 3e37d35d
             env: envVarsParsed,
             image,
           });
